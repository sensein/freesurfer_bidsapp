--- conflicted
+++ resolved
@@ -3,8 +3,15 @@
 Tests for the FreeSurfer BIDS App run script.
 """
 
+#!/usr/bin/env python3
+"""
+Tests for the FreeSurfer BIDS App run script.
+"""
+
 import json
 import os
+import pytest
+import shutil
 import pytest
 import shutil
 from pathlib import Path
@@ -79,11 +86,7 @@
 @pytest.fixture
 def mock_wrapper():
     """Mock for FreeSurferWrapper."""
-<<<<<<< HEAD
     with patch("src.run.FreeSurferWrapper") as mock:
-=======
-    with patch("src.freesurfer.wrapper.FreeSurferWrapper") as mock:
->>>>>>> 232cc500
         wrapper_instance = MagicMock()
         # Mock successful subject processing
         wrapper_instance.process_subject.return_value = True
@@ -212,14 +215,10 @@
     anat_dir.mkdir(parents=True, exist_ok=True)
     
     # Create required BIDS files
-<<<<<<< HEAD
     t1w_file = anat_dir / "sub-001_T1w.nii.gz"
     t2w_file = anat_dir / "sub-001_T2w.nii.gz"
     t1w_file.touch()
     t2w_file.touch()
-=======
-    (anat_dir / "sub-001_T1w.nii.gz").touch()
->>>>>>> 232cc500
     
     # Create dataset_description.json
     dataset_description = {
@@ -230,7 +229,6 @@
     with open(Path(bids_dataset) / "dataset_description.json", "w") as f:
         json.dump(dataset_description, f)
 
-<<<<<<< HEAD
     # Create FreeSurfer output directory structure
     fs_output_dir = Path(output_dir) / "freesurfer_bidsapp" / "freesurfer"
     fs_subject_dir = fs_output_dir / "sub-001"
@@ -308,23 +306,6 @@
             check_returncode=lambda: None
         )
 
-=======
-    with patch("src.run.BIDSLayout") as mock_layout, \
-         patch("src.freesurfer.wrapper.FreeSurferWrapper") as mock_wrapper, \
-         patch("subprocess.run") as mock_nidm, \
-         patch("src.utils.get_freesurfer_version") as mock_fs_version, \
-         patch("os.environ", {"FREESURFER_HOME": "/dummy/path"}):
-
-        # Set up mock layout
-        mock_layout_instance = MagicMock()
-        mock_layout_instance.get_subjects.return_value = ["001"]
-        mock_entity = MagicMock()
-        mock_entity.subject = "001"
-        mock_layout_instance.get.return_value = [mock_entity]
-        mock_layout_instance.get_sessions.return_value = []
-        mock_layout.return_value = mock_layout_instance
-
->>>>>>> 232cc500
         # Run the script
         runner = CliRunner()
         result = runner.invoke(
@@ -346,7 +327,6 @@
             print(f"Output: {result.output}")
             if result.exception:
                 print(f"Exception: {result.exception}")
-<<<<<<< HEAD
             raise result.exception
 
         assert result.exit_code == 0
@@ -361,11 +341,6 @@
         assert '--t1' in call_args
         assert '--t2' in call_args
 
-=======
-
-        assert result.exit_code == 0
-
->>>>>>> 232cc500
 
 def test_skip_nidm(bids_dataset, output_dir, freesurfer_license):
     """Test that NIDM conversion is skipped when requested."""
@@ -500,14 +475,10 @@
     subject_dir = Path(bids_dataset) / "sub-001"
     anat_dir = subject_dir / "anat"
     anat_dir.mkdir(parents=True, exist_ok=True)
-<<<<<<< HEAD
     t1w_file = anat_dir / "sub-001_T1w.nii.gz"
     t2w_file = anat_dir / "sub-001_T2w.nii.gz"
     t1w_file.touch()
     t2w_file.touch()
-=======
-    (anat_dir / "sub-001_T1w.nii.gz").touch()
->>>>>>> 232cc500
 
     # Create dataset_description.json
     dataset_description = {
@@ -518,7 +489,6 @@
     with open(Path(bids_dataset) / "dataset_description.json", "w") as f:
         json.dump(dataset_description, f)
 
-<<<<<<< HEAD
     # Create FreeSurfer output directory structure
     fs_output_dir = Path(output_dir) / "freesurfer_bidsapp" / "freesurfer"
     fs_subject_dir = fs_output_dir / "sub-001"
@@ -528,13 +498,10 @@
     (fs_subject_dir / "stats").mkdir(exist_ok=True)
     (fs_subject_dir / "mri" / "T1.mgz").touch()
 
-=======
->>>>>>> 232cc500
     with patch("src.run.BIDSLayout") as mock_layout, \
          patch("src.run.FreeSurferWrapper") as mock_wrapper, \
          patch("subprocess.run") as mock_nidm, \
          patch("src.run.get_version_info") as mock_version_info, \
-<<<<<<< HEAD
          patch.dict("os.environ", {"FREESURFER_HOME": "/dummy/path", "SUBJECTS_DIR": str(fs_output_dir)}), \
          patch("src.run.setup_logging") as mock_setup_logging:
 
@@ -572,14 +539,6 @@
 
         mock_layout_instance.get.side_effect = mock_get
         mock_layout_instance.get_sessions.return_value = []
-=======
-         patch("os.environ", {"FREESURFER_HOME": "/dummy/path"}), \
-         patch("src.run.setup_logging") as mock_setup_logging:
-
-        # Set up mock returns
-        mock_layout_instance = MagicMock()
-        mock_layout_instance.get_subjects.return_value = ["001"]  # Without sub- prefix
->>>>>>> 232cc500
         mock_layout.return_value = mock_layout_instance
 
         # Mock version info
@@ -592,13 +551,10 @@
         # Create a mock instance with proper attributes
         mock_wrapper_instance = MagicMock()
         mock_wrapper_instance.process_subject.return_value = True
-<<<<<<< HEAD
         mock_wrapper_instance.get_subject_t1_info.return_value = {
             'T1w_images': [str(t1w_file)],
             'T2w_images': [str(t2w_file)]
         }
-=======
->>>>>>> 232cc500
         mock_wrapper_instance.get_processing_summary.return_value = {
             "total": 1,
             "success": 1,
@@ -607,7 +563,6 @@
         }
         mock_wrapper.return_value = mock_wrapper_instance
 
-<<<<<<< HEAD
         # Mock successful NIDM conversion
         mock_nidm.return_value = MagicMock(
             returncode=0,
@@ -616,8 +571,6 @@
             check_returncode=lambda: None
         )
 
-=======
->>>>>>> 232cc500
         # Run the script
         runner = CliRunner()
         result = runner.invoke(
@@ -635,19 +588,12 @@
         )
 
         # Debug output
-<<<<<<< HEAD
         if result.exit_code != 0:
             print(f"\nExit code: {result.exit_code}")
             print(f"Output: {result.output}")
             if result.exception:
                 print(f"Exception: {result.exception}")
                 raise result.exception
-=======
-        print(f"\nExit code: {result.exit_code}")
-        print(f"Output: {result.output}")
-        if result.exception:
-            print(f"Exception: {result.exception}")
->>>>>>> 232cc500
 
         assert result.exit_code == 0
         mock_setup_logging.assert_called_once_with(logging.DEBUG)  # Verify verbose logging was set
@@ -660,14 +606,10 @@
     subject_dir = Path(bids_dataset) / "sub-001"
     anat_dir = subject_dir / "anat"
     anat_dir.mkdir(parents=True, exist_ok=True)
-<<<<<<< HEAD
     t1w_file = anat_dir / "sub-001_T1w.nii.gz"
     t2w_file = anat_dir / "sub-001_T2w.nii.gz"
     t1w_file.touch()
     t2w_file.touch()
-=======
-    (anat_dir / "sub-001_T1w.nii.gz").touch()
->>>>>>> 232cc500
 
     # Create dataset_description.json
     dataset_description = {
@@ -678,7 +620,6 @@
     with open(Path(bids_dataset) / "dataset_description.json", "w") as f:
         json.dump(dataset_description, f)
 
-<<<<<<< HEAD
     # Create FreeSurfer output directory structure
     fs_output_dir = Path(output_dir) / "freesurfer_bidsapp" / "freesurfer"
     fs_subject_dir = fs_output_dir / "sub-001"
@@ -688,13 +629,10 @@
     (fs_subject_dir / "stats").mkdir(exist_ok=True)
     (fs_subject_dir / "mri" / "T1.mgz").touch()
 
-=======
->>>>>>> 232cc500
     with patch("src.run.BIDSLayout") as mock_layout, \
          patch("src.run.FreeSurferWrapper") as mock_wrapper, \
          patch("subprocess.run") as mock_nidm, \
          patch("src.run.get_version_info") as mock_version_info, \
-<<<<<<< HEAD
          patch.dict("os.environ", {"FREESURFER_HOME": "/dummy/path", "SUBJECTS_DIR": str(fs_output_dir)}):
 
         # Set up mock layout
@@ -731,13 +669,6 @@
 
         mock_layout_instance.get.side_effect = mock_get
         mock_layout_instance.get_sessions.return_value = []
-=======
-         patch("os.environ", {"FREESURFER_HOME": "/dummy/path"}):
-
-        # Set up mock returns
-        mock_layout_instance = MagicMock()
-        mock_layout_instance.get_subjects.return_value = ["001"]  # Without sub- prefix
->>>>>>> 232cc500
         mock_layout.return_value = mock_layout_instance
 
         # Mock version info
@@ -750,13 +681,10 @@
         # Create wrapper mock instance
         mock_wrapper_instance = MagicMock()
         mock_wrapper_instance.process_subject.return_value = True
-<<<<<<< HEAD
         mock_wrapper_instance.get_subject_t1_info.return_value = {
             'T1w_images': [str(t1w_file)],
             'T2w_images': [str(t2w_file)]
         }
-=======
->>>>>>> 232cc500
         summary_data = {
             "total": 1,
             "success": 1,
@@ -766,7 +694,6 @@
         mock_wrapper_instance.get_processing_summary.return_value = summary_data
         mock_wrapper.return_value = mock_wrapper_instance
 
-<<<<<<< HEAD
         # Mock successful NIDM conversion
         mock_nidm.return_value = MagicMock(
             returncode=0,
@@ -775,8 +702,6 @@
             check_returncode=lambda: None
         )
 
-=======
->>>>>>> 232cc500
         # Run the script
         runner = CliRunner()
         result = runner.invoke(
@@ -793,42 +718,28 @@
         )
 
         # Debug output
-<<<<<<< HEAD
         if result.exit_code != 0:
             print(f"\nExit code: {result.exit_code}")
             print(f"Output: {result.output}")
             if result.exception:
                 print(f"Exception: {result.exception}")
                 raise result.exception
-=======
-        print(f"\nExit code: {result.exit_code}")
-        print(f"Output: {result.output}")
-        if result.exception:
-            print(f"Exception: {result.exception}")
->>>>>>> 232cc500
 
         assert result.exit_code == 0
         assert mock_wrapper_instance.process_subject.called
         assert mock_wrapper_instance.get_processing_summary.called
 
-<<<<<<< HEAD
         # Verify NIDM conversion was called
         mock_nidm.assert_called_once()
         call_args = mock_nidm.call_args[0][0]
         assert '--t1' in call_args
         assert '--t2' in call_args
 
-=======
->>>>>>> 232cc500
 
 def test_invalid_subject(bids_dataset, output_dir, freesurfer_license):
     """Test handling of invalid subject label."""
     with patch("src.run.BIDSLayout") as mock_layout, \
-<<<<<<< HEAD
          patch("src.run.FreeSurferWrapper") as mock_wrapper, \
-=======
-         patch("src.freesurfer.wrapper.FreeSurferWrapper") as mock_wrapper, \
->>>>>>> 232cc500
          patch("os.environ", {"FREESURFER_HOME": "/dummy/path"}):
 
         # Set up mocks
@@ -853,7 +764,6 @@
         )
 
         assert result.exit_code == 1
-<<<<<<< HEAD
         assert "Subject sub-999 not found in dataset" in result.output  # Updated error message
 
 
@@ -1100,7 +1010,4 @@
         mock_nidm.assert_called_once()
         call_args = mock_nidm.call_args[0][0]
         assert '--t1' in call_args
-        assert '--t2' not in call_args  # Should not have T2 argument
-=======
-        assert "Subject sub-999 not found in dataset" in result.output  # Updated error message
->>>>>>> 232cc500
+        assert '--t2' not in call_args  # Should not have T2 argument